import numpy as np
from scipy import sparse
from scipy.integrate import solve_ivp

from hoinetx.linalg.linalg import *
from utils import *


def MSF(F, JF, params, interval, JH, X0, integration_time=2000.0, integration_step=0.01, C=5, verbose=True):
    """
    Evaluates the Master Stability Function

    Parameters
    ----------
    F: function determining the dynamics of the isolated system.
        It is a collable as requested by scipy.solve_ivp
    JF: Jacobian matrix of the function f.
        It is a callable that returns the value of the Jacobian at a given point.
    params: parameters of function f.
        It is a tuple of parameters used by the function F.
    interval: the interval of values over which the MSF is computed.
        It is a list-like object containing the values of alpha at which evaluating the MSF.
    JH: Jacobian matrix of the coupling function.
        It is a callable that returns the value of the Jacobian at a given point.
    X0: initial condition of the isolated system.
        It is a list-like object containg the initial conditions.
    integration_time: time over which the system is integrated.
    integration_step: step of the integrating function.
    C: number of cycles of the Sprott's algorithm.

    Returns
    -------
    interval: interval of values over which the MSF is computed.
    MSF: MSF evaluated over the interval of values selected.
    """

    # Here we make sure to be on the system attractor 
    if verbose:
        print("Getting to the attractor...")
    sol = solve_ivp(fun=F, t_span=[0.0, integration_time], t_eval=np.arange(0.0, integration_time, integration_step), y0=X0,
                    args=params, method='LSODA')
    X0 = sol.y[:, -1]


    # Integrating the dynamics of the perturbation using Sprott's algorithm
    dim = len(X0)
    Eta0 = np.random.random(size=(dim,))*1e-9
    Eta0_norm = np.linalg.norm(Eta0)
    Y0 = np.concatenate((X0, Eta0))

    if verbose:
        print("Evaluating the Master Stability Function...")
    MSF = np.zeros(shape=len(interval))
    for i, alpha in enumerate(interval):
        MSF[i] = sprott_algorithm(alpha, C, F, JF, JH, Y0, Eta0_norm, params, integration_time/C, integration_step, verbose)

    return MSF
<<<<<<< HEAD
            
def higher_order_MSF(hypergraph, dim, F, JF, params, sigmas, JHs, X0, interval, diffusive_like=True, 
                    integration_time = 2000.0, integration_step = 0.01, C = 5, verbose=True):
=======


def synchronization(hypergraph, dim, F, JF, params, sigmas, JHs, X0, interval, multi_interval=[], diffusive_like=True, 
                    integration_time=2000.0, integration_step=0.01, C=5, verbose=True):
>>>>>>> 675bb42c

    N = hypergraph.num_nodes()
    laplacians = laplacian_matrices_all_orders(hypergraph, weighted=True)

    # If the coupling is natural, we evaluate a single-parameter MSF for this scenario
    natural_coupling = is_natural_coupling(JHs, dim)
    if natural_coupling and diffusive_like:
        multiorder_laplacian = compute_multiorder_laplacian(laplacians, sigmas, degree_weighted=False)
        spectrum = sparse.linalg.eigsh(multiorder_laplacian, k=N, which='LM', return_eigenvectors=False)
    
        master_stability_function = MSF(F, JF, params, interval, JHs[0], X0, integration_time, integration_step, C, verbose)

        hypergraph_master_stability_function = MSF(F, JF, params, spectrum, JHs[0], X0, integration_time, integration_step, C, verbose)

        return master_stability_function, hypergraph_master_stability_function, spectrum

    # If the coupling is not natural but the Laplacian matrices commute, 
    # we check if the higher-order network is all-to-all
    #all2all = is_all_to_all(hypergraph)
    #if all2all:
    #    
    # If the coupling is not natural and the hypergraph is not all-to-all, no MSF can be calculated
    print("No Master Stability Function can be evaluated for this system.")

    return None
<|MERGE_RESOLUTION|>--- conflicted
+++ resolved
@@ -55,16 +55,9 @@
         MSF[i] = sprott_algorithm(alpha, C, F, JF, JH, Y0, Eta0_norm, params, integration_time/C, integration_step, verbose)
 
     return MSF
-<<<<<<< HEAD
             
 def higher_order_MSF(hypergraph, dim, F, JF, params, sigmas, JHs, X0, interval, diffusive_like=True, 
                     integration_time = 2000.0, integration_step = 0.01, C = 5, verbose=True):
-=======
-
-
-def synchronization(hypergraph, dim, F, JF, params, sigmas, JHs, X0, interval, multi_interval=[], diffusive_like=True, 
-                    integration_time=2000.0, integration_step=0.01, C=5, verbose=True):
->>>>>>> 675bb42c
 
     N = hypergraph.num_nodes()
     laplacians = laplacian_matrices_all_orders(hypergraph, weighted=True)
