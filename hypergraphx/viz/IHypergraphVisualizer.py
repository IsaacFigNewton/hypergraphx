--- conflicted
+++ resolved
@@ -22,12 +22,6 @@
         self.hyperedge_color_by_order = dict()
         self.hyperedge_facecolor_by_order = dict()
 
-<<<<<<< HEAD
-    @abstractmethod
-    def to_nx(self, pairwise_only=True, *args, **kwargs) -> nx.DiGraph | nx.Graph:
-        pass
-=======
->>>>>>> 9391a057
 
     @classmethod
     def get_hyperedge_center_of_mass(cls,
